--- conflicted
+++ resolved
@@ -55,21 +55,16 @@
         TFSM[Tool Flush State Machine<br/>tool_flush_state_machine.py]
         
         CE --> |orchestrates| MA[Multi-Agent<br/>Conversations]
-<<<<<<< HEAD
         BP --> |delegates to| BO
         BO --> |processes with| SP
         BO --> |tracks with| BPT
         BO --> |controls with| BRM
         SP --> |evaluates with| EV
         SP --> |creates| CE
-=======
-        BP --> |manages| CE
-        BP --> |scores with| EV
         CE --> |outputs to| CA
         CA --> |uses| AMP
         CA --> |uses| SDR
         CA --> |uses| TFSM
->>>>>>> e3937f2d
     end
     
     subgraph "Infrastructure Layer"
@@ -116,11 +111,7 @@
     classDef external fill:#fff3e0
     
     class API,BR,PR,UR presentation
-<<<<<<< HEAD
-    class CE,BP,BO,SP,BPT,BRM,EV,PS,TS,MA service
-=======
-    class CE,BP,EV,PS,TS,CA,AMP,SDR,TFSM,MA service
->>>>>>> e3937f2d
+    class CE,BP,BO,SP,BPT,BRM,EV,PS,TS,CA,AMP,SDR,TFSM,MA service
     class OW,PST,RS,TE,WM,LU infrastructure
     class OPENAI,FS,WH,EXT_API external
 ```
