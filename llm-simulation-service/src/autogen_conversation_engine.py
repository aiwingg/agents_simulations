"""
AutogenConversationEngine - Service Layer
Main engine implementing ConversationEngine contract using AutoGen Swarm pattern
Replaces the existing ConversationEngine with multi-agent orchestration capabilities
"""

import asyncio
import time
from typing import Dict, Any, Optional, Tuple
from datetime import datetime

# AutoGen imports
from autogen_agentchat.messages import HandoffMessage, TextMessage
from autogen_agentchat.agents import AssistantAgent
from autogen_agentchat.base import TaskResult

# Existing infrastructure
from src.openai_wrapper import OpenAIWrapper
from src.webhook_manager import WebhookManager
from src.logging_utils import get_logger
from src.conversation_context import ConversationContext
from src.conversation_error_handler import ConversationErrorHandler
from src.prompt_specification import PromptSpecificationManager, SystemPromptSpecification
from src.config import Config

# AutoGen infrastructure
from src.autogen_mas_factory import AutogenMASFactory
from src.conversation_adapter import ConversationAdapter
from src.autogen_tools import AutogenToolFactory
from src.autogen_model_client import AutogenModelClientFactory
from src.conversation_turn_manager import ConversationTurnManager
from src.conversation_context import ConversationContext

# Braintrust tracing import
from braintrust import traced


class AutogenConversationEngine:
    """
    Main engine implementing ConversationEngine contract using AutoGen Swarm pattern.
    Maintains exact same interface as existing ConversationEngine while leveraging
    AutoGen's multi-agent coordination, tool calling, and memory management.
    """

    def __init__(self, openai_wrapper: OpenAIWrapper, prompt_spec_name: str = "default_prompts"):
        """
        Initialize AutogenConversationEngine with OpenAIWrapper and prompt specification.

        Args:
            openai_wrapper: OpenAI API wrapper instance
            prompt_spec_name: Name of the prompt specification to use (defaults to "default_prompts")
        """
        self.openai = openai_wrapper
        self.webhook_manager = WebhookManager()
        self.logger = get_logger()
        self.error_handler = ConversationErrorHandler(self.logger)
        self.prompt_spec_name = prompt_spec_name
        self.turn_manager = ConversationTurnManager(self.logger)

        # Load prompt specification
        self.prompt_manager = PromptSpecificationManager()
        self.prompt_specification = self.prompt_manager.load_specification(prompt_spec_name)

        self.logger.log_info(
            f"AutogenConversationEngine initialized with prompt specification: {prompt_spec_name}",
            extra_data={
                "spec_name": prompt_spec_name,
                "spec_version": self.prompt_specification.version,
                "agents": list(self.prompt_specification.agents.keys()),
                "engine_type": "AutoGen",
            },
        )

    async def _enrich_variables_with_client_data(
        self, variables: Dict[str, Any], session_id: str
    ) -> Tuple[Dict[str, Any], Optional[str]]:
        """Delegate enrichment to the ScenarioVariableEnricher service."""
        from src.scenario_variable_enricher import enrich_scenario_variables

        return await enrich_scenario_variables(
            variables, session_id, self.webhook_manager, self.logger
        )

    @traced(name="autogen_run_conversation")
    async def run_conversation(
        self, scenario: Dict[str, Any], max_turns: Optional[int] = None, timeout_sec: Optional[int] = None
    ) -> Dict[str, Any]:
        """
        Run a basic conversation simulation without tools.
        Delegates to run_conversation_with_tools() with empty tools for consistency.

        Args:
            scenario: Dictionary containing scenario name and variables
            max_turns: Maximum number of conversation turns (optional)
            timeout_sec: Timeout in seconds (optional)

        Returns:
            Dictionary matching existing ConversationEngine output contract.
            The `conversation_history` value is a list of
            `ConversationHistoryItem` dictionaries as described in
            `docs/contracts/dto/conversation_history_item.md`.
        """
        self.logger.log_info(
            "Running basic conversation via AutoGen Swarm",
            extra_data={
                "scenario": scenario.get("name", "unknown"),
                "max_turns": max_turns,
                "timeout_sec": timeout_sec,
                "tools_enabled": False,
            },
        )

        # Delegate to run_conversation_with_tools() with tools disabled
        result = await self.run_conversation_with_tools(scenario, max_turns, timeout_sec)

        # Ensure tools_used is False for basic conversation
        if "tools_used" in result:
            result["tools_used"] = False

        return result

    def _create_user_agent(self, model_client, formatted_spec: SystemPromptSpecification) -> AssistantAgent:
        """
        Create AssistantAgent for realistic user simulation using client agent from formatted spec.

        Args:
            model_client: OpenAI client for the user simulation agent
            formatted_spec: SystemPromptSpecification with formatted prompts

        Returns:
            Configured AssistantAgent for user simulation
        """
        # Get client agent from formatted specification
        client_agent_spec = formatted_spec.get_agent_prompt("client")
        if not client_agent_spec:
            raise ValueError("No 'client' agent found in formatted specification for user simulation")

        user_agent = AssistantAgent(
            name="user_agent", model_client=model_client, system_message=client_agent_spec.prompt
        )

        return user_agent

    @traced(name="autogen_run_conversation_with_tools")
    async def run_conversation_with_tools(
        self, scenario: Dict[str, Any], max_turns: Optional[int] = None, timeout_sec: Optional[int] = None
    ) -> Dict[str, Any]:
        """
        Run conversation simulation with tool calling and multi-agent handoff support using AutoGen Swarm.
        Uses external UserProxy for user simulation and proper conversation loop.

        Args:
            scenario: Dictionary containing scenario name and variables
            max_turns: Maximum number of conversation turns (optional)
            timeout_sec: Timeout in seconds (optional)

        Returns:
            Dictionary matching existing ConversationEngine output contract.
            The `conversation_history` value is a list of
            `ConversationHistoryItem` dictionaries. See
            `docs/contracts/dto/conversation_history_item.md` for details.
        """
        max_turns = max_turns or Config.MAX_TURNS
        timeout_sec = timeout_sec or Config.TIMEOUT_SEC

        scenario_name = scenario.get("name", "unknown")
        variables = scenario.get("variables", {})

        # Use webhook session_id if available, otherwise initialize a new session
        webhook_session_id = None
        client_id = variables.get("client_id")
        if client_id:
            # Get session_id from webhook if client_id is provided
            client_data = await self.webhook_manager.get_client_data(client_id)
            webhook_session_id = client_data.get("session_id")

        if webhook_session_id:
            session_id = webhook_session_id
            self.logger.log_info(f"Using session_id from webhook: {session_id}")
        else:
            session_id = await self.webhook_manager.initialize_session()
            self.logger.log_info(f"Using generated session_id: {session_id}")

        # Enrich variables with client data and apply defaults
        variables, _ = await self._enrich_variables_with_client_data(variables, session_id)

        # Format prompt specification with variables
        try:
            formatted_spec = self.prompt_specification.format_with_variables(variables)
            self.logger.log_info(
                "Successfully formatted prompt specification",
                extra_data={"session_id": session_id, "agents_formatted": list(formatted_spec.agents.keys())},
            )
        except Exception as e:
            self.logger.log_error(
                f"Failed to format prompt specification: {e}",
                extra_data={
                    "session_id": session_id,
                    "spec_name": self.prompt_spec_name,
                    "variables_count": len(variables),
                },
            )
            raise

        self.logger.log_info(
            "Starting AutoGen conversation simulation with tools",
            extra_data={
                "session_id": session_id,
                "scenario": scenario_name,
                "max_turns": max_turns,
                "timeout_sec": timeout_sec,
                "has_client_id": "client_id" in scenario.get("variables", {}),
                "using_webhook_session": bool(webhook_session_id),
                "spec_name": self.prompt_spec_name,
            },
        )

        start_time = time.time()
        context = ConversationContext(
            session_id=session_id,
            scenario_name=scenario_name,
            max_turns=max_turns,
            timeout_sec=timeout_sec,
            start_time=start_time,
        )

        try:
            # Create AutoGen model client from OpenAIWrapper
            model_client = AutogenModelClientFactory.create_from_openai_wrapper(self.openai)

            # Create user simulation agent using formatted spec
            user_agent = self._create_user_agent(model_client, formatted_spec)

            # Create session-isolated tool factory
            tool_factory = AutogenToolFactory(session_id)

            # Collect all unique tool names from all agents in formatted spec
            all_tool_names = set()
            for agent_spec in formatted_spec.agents.values():
                all_tool_names.update(agent_spec.tools)

            # Create tools for all agents (session-isolated)
            tools = tool_factory.get_tools_for_agent(list(all_tool_names))

            # Create AutoGen Swarm team using formatted spec (without user as participant)
            mas_factory = AutogenMASFactory(session_id)
            swarm = mas_factory.create_swarm_team(
                system_prompt_spec=formatted_spec, tools=tools, model_client=model_client
            )

            # Prepare initial task based on system prompt spec
            initial_task = "Добрый день!"  # Default greeting

            # If there's a specific client prompt or greeting in variables, use that
            if "client_greeting" in variables:
                initial_task = variables["client_greeting"]
            elif "GREETING" in variables:
                initial_task = variables["GREETING"]

            self.logger.log_info(
                "Starting AutoGen conversation loop",
                extra_data={
                    "session_id": session_id,
                    "initial_task": initial_task,
                    "agents_count": len(self.prompt_specification.agents),
                    "tools_count": len(tools),
                    "max_turns": max_turns,
                },
            )

            # Conversation loop with timeout for entire conversation
            try:
                conversation_start = time.time()
                current_user_message = initial_task
                last_active_agent = "agent"

                while context.turn_count < max_turns:
<<<<<<< HEAD
                    # Check timeout for entire conversation
                    if time.time() - conversation_start > timeout_sec:
                        raise asyncio.TimeoutError(f"Conversation timeout after {timeout_sec} seconds")

                    context.turn_count += 1

                    self.logger.log_info(
                        f"Turn {context.turn_count}: User -> {last_active_agent}",
                        extra_data={
                            "session_id": session_id,
                            "user_message": current_user_message[:100],
                            "target_agent": last_active_agent,
                        },
                    )

                    # Run swarm with current user message
                    task_result = await swarm.run(
                        task=HandoffMessage(source="client", target=last_active_agent, content=current_user_message)
                    )

                    # Add all swarm messages to conversation history
                    context.all_messages.extend(task_result.messages)

                    # Get last message from MAS (should be TextMessage)
                    last_message = task_result.messages[-1]
                    if not isinstance(last_message, TextMessage):
                        self.logger.log_error(
                            f"MAS terminated with non-text message - cannot pass to user simulation. "
                            f"Expected TextMessage, got {type(last_message).__name__}",
                            extra_data={
                                "session_id": session_id,
                                "turn_count": context.turn_count,
                                "message_type": type(last_message).__name__,
                                "stop_reason": task_result.stop_reason,
                                "total_mas_messages": len(task_result.messages),
                                "scenario": scenario_name,
                            },
=======
                    if time.time() - conversation_start > timeout_sec:
                        raise asyncio.TimeoutError(f"Conversation timeout after {timeout_sec} seconds")

                    try:
                        turn_result = await self.turn_manager.execute_turn(
                            swarm, current_user_message, last_active_agent, context
>>>>>>> 943e121c
                        )
                    except TypeError as exc:
                        end_time = time.time()
<<<<<<< HEAD
                        duration = end_time - context.start_time

=======
                        duration = end_time - start_time
                        task_result = getattr(exc, "task_result", None)
                        history = ConversationAdapter.extract_conversation_history(
                            context.all_messages, self.prompt_specification
                        )
>>>>>>> 943e121c
                        return {
                            "session_id": session_id,
                            "scenario": scenario_name,
                            "status": "failed",
                            "error": str(exc),
                            "error_type": "NonTextMessageError",
                            "total_turns": context.turn_count,
                            "duration_seconds": duration,
                            "tools_used": True,
<<<<<<< HEAD
                            "conversation_history": ConversationAdapter.extract_conversation_history(
                                context.all_messages, self.prompt_specification
                            ),
                            "start_time": datetime.fromtimestamp(context.start_time).isoformat(),
=======
                            "conversation_history": history,
                            "start_time": datetime.fromtimestamp(start_time).isoformat(),
>>>>>>> 943e121c
                            "end_time": datetime.fromtimestamp(end_time).isoformat(),
                            "mas_stop_reason": getattr(task_result, "stop_reason", None),
                            "mas_message_count": len(getattr(task_result, "messages", [])),
                        }

                    last_active_agent = turn_result.last_message.source

<<<<<<< HEAD
                    self.logger.log_info(
                        f"Turn {context.turn_count}: {last_active_agent} -> User",
                        extra_data={
                            "session_id": session_id,
                            "agent_response": last_message.content[:100],
                            "stop_reason": task_result.stop_reason,
                        },
                    )

                    # Check if conversation naturally ended (only on actual termination conditions)
                    # TODO: this is a hack to check if the conversation ended naturally, think how to refactor this to normal behavior.
                    if task_result.stop_reason and any(
                        term in task_result.stop_reason.lower()
                        for term in ["terminate", "end", "finished", "completed"]
                    ):
                        self.logger.log_info(f"Conversation ended naturally: {task_result.stop_reason}")
                        break

                    # If we've reached max turns, break
                    if context.turn_count >= max_turns:
                        self.logger.log_info(f"Reached max_turns ({max_turns})")
                        break

                    # Get user response via user simulation agent
                    user_response = await user_agent.on_messages([last_message], None)
                    current_user_message = user_response.chat_message.content

                    # Add user response to conversation history as a client message
                    user_message = TextMessage(content=current_user_message, source="client")
                    context.all_messages.append(user_message)

=======
                    if not turn_result.should_continue:
                        break

                    current_user_message = await self.turn_manager.generate_user_response(
                        user_agent, turn_result.last_message
                    )
                    context.all_messages.append(TextMessage(content=current_user_message, source="client"))
>>>>>>> 943e121c
                    self.logger.log_info(
                        "User simulation agent generated response",
                        extra_data={"session_id": session_id, "user_response": current_user_message[:100]},
                    )

                end_time = time.time()
                duration = end_time - context.start_time

                self.logger.log_info(
                    "AutoGen conversation loop completed",
                    extra_data={
                        "session_id": session_id,
                        "duration": duration,
                        "total_turns": context.turn_count,
                        "messages_count": len(context.all_messages),
                    },
                )

                # Create a synthetic TaskResult for ConversationAdapter
<<<<<<< HEAD
                synthetic_result = TaskResult(messages=context.all_messages, stop_reason=f"completed_{context.turn_count}_turns")
=======
                synthetic_result = TaskResult(
                    messages=context.all_messages,
                    stop_reason=f"completed_{context.turn_count}_turns",
                )
>>>>>>> 943e121c

                # Convert to contract format using ConversationAdapter
                result = ConversationAdapter.autogen_to_contract_format(
                    task_result=synthetic_result,
                    session_id=session_id,
                    scenario_name=scenario_name,
                    duration=duration,
                    start_time=context.start_time,
                    prompt_spec=self.prompt_specification,
                )

                # Log conversation completion
                self.logger.log_conversation_complete(
                    session_id=session_id,
                    total_turns=result.get("total_turns", 0),
                    status=result.get("status", "completed"),
                )

                return result

            except asyncio.TimeoutError:
<<<<<<< HEAD
                return self.error_handler.handle_timeout_error(
                    context=context,
                    scenario_name=scenario_name,
                    timeout_sec=timeout_sec,
                )

        except Exception as e:
            return self.error_handler.handle_error_by_type(
                error=e,
                context=context,
                scenario_name=scenario_name,
                spec_name=self.prompt_spec_name,
            )
=======
                end_time = time.time()
                duration = end_time - start_time

                self.logger.log_error(
                    f"AutoGen conversation timeout after {timeout_sec} seconds",
                    extra_data={
                        "session_id": session_id,
                        "timeout_sec": timeout_sec,
                        "actual_duration": duration,
                        "scenario_name": scenario_name,
                        "completed_turns": context.turn_count,
                    },
                )

                history = ConversationAdapter.extract_conversation_history(
                    context.all_messages, self.prompt_specification
                )

                # Return timeout result in contract format
                return {
                    "session_id": session_id,
                    "scenario": scenario_name,
                    "status": "timeout",
                    "error": f"Conversation timeout after {timeout_sec} seconds",
                    "error_type": "TimeoutError",
                    "total_turns": context.turn_count,
                    "duration_seconds": duration,
                    "conversation_history": history,
                    "start_time": datetime.fromtimestamp(start_time).isoformat(),
                    "end_time": datetime.fromtimestamp(end_time).isoformat(),
                    "tools_used": True,
                }

        except Exception as e:
            end_time = time.time()
            duration = end_time - start_time

            # Enhanced error logging with more context
            error_context = {
                "session_id": session_id,
                "scenario_name": scenario_name,
                "duration_so_far": duration,
                "max_turns": max_turns,
                "timeout_sec": timeout_sec,
                "completed_turns": context.turn_count,
                "error_type": type(e).__name__,
                "spec_name": self.prompt_spec_name,
            }

            # Check if this is a geographic restriction or persistent OpenAI API failure
            error_message = str(e).lower()
            is_api_blocked = (
                "geographic restriction" in error_message
                or "unsupported_country_region_territory" in error_message
                or "blocked due to geographic" in error_message
            )

            if is_api_blocked:
                self.logger.log_error(
                    f"OpenAI API blocked in AutoGen engine - attempting graceful degradation: {str(e)}",
                    exception=e,
                    extra_data=error_context,
                )

                # Return a graceful failure with some useful information
                return {
                    "session_id": session_id,
                    "scenario": scenario_name,
                    "status": "failed_api_blocked",
                    "error": "OpenAI API blocked due to geographic restrictions",
                    "error_type": "APIBlockedError",
                    "total_turns": context.turn_count,
                    "duration_seconds": duration,
                    "tools_used": True,
                    "conversation_history": [],
                    "start_time": datetime.fromtimestamp(start_time).isoformat(),
                    "end_time": datetime.fromtimestamp(end_time).isoformat(),
                    "graceful_degradation": True,
                    "partial_completion": context.turn_count > 0,
                }
            else:
                self.logger.log_error(
                    f"AutoGen conversation with tools failed: {str(e)}", exception=e, extra_data=error_context
                )

            return {
                "session_id": session_id,
                "scenario": scenario_name,
                "status": "failed",
                "error": str(e),
                "error_type": type(e).__name__,
                "total_turns": context.turn_count,
                "duration_seconds": duration,
                "tools_used": True,
                "conversation_history": [],
                "start_time": datetime.fromtimestamp(start_time).isoformat(),
                "end_time": datetime.fromtimestamp(end_time).isoformat(),
                "error_context": error_context,
            }
>>>>>>> 943e121c
<|MERGE_RESOLUTION|>--- conflicted
+++ resolved
@@ -269,191 +269,92 @@
             )
 
             # Conversation loop with timeout for entire conversation
-            try:
-                conversation_start = time.time()
-                current_user_message = initial_task
-                last_active_agent = "agent"
-
-                while context.turn_count < max_turns:
-<<<<<<< HEAD
-                    # Check timeout for entire conversation
-                    if time.time() - conversation_start > timeout_sec:
-                        raise asyncio.TimeoutError(f"Conversation timeout after {timeout_sec} seconds")
-
-                    context.turn_count += 1
-
-                    self.logger.log_info(
-                        f"Turn {context.turn_count}: User -> {last_active_agent}",
-                        extra_data={
-                            "session_id": session_id,
-                            "user_message": current_user_message[:100],
-                            "target_agent": last_active_agent,
-                        },
+            conversation_start = time.time()
+            current_user_message = initial_task
+            last_active_agent = "agent"
+
+            while context.turn_count < max_turns:
+                if time.time() - conversation_start > timeout_sec:
+                    raise asyncio.TimeoutError(f"Conversation timeout after {timeout_sec} seconds")
+
+                try:
+                    turn_result = await self.turn_manager.execute_turn(
+                        swarm, current_user_message, last_active_agent, context
                     )
-
-                    # Run swarm with current user message
-                    task_result = await swarm.run(
-                        task=HandoffMessage(source="client", target=last_active_agent, content=current_user_message)
+                except TypeError as exc:
+                    end_time = time.time()
+                    duration = end_time - start_time
+                    task_result = getattr(exc, "task_result", None)
+                    history = ConversationAdapter.extract_conversation_history(
+                        context.all_messages, self.prompt_specification
                     )
-
-                    # Add all swarm messages to conversation history
-                    context.all_messages.extend(task_result.messages)
-
-                    # Get last message from MAS (should be TextMessage)
-                    last_message = task_result.messages[-1]
-                    if not isinstance(last_message, TextMessage):
-                        self.logger.log_error(
-                            f"MAS terminated with non-text message - cannot pass to user simulation. "
-                            f"Expected TextMessage, got {type(last_message).__name__}",
-                            extra_data={
-                                "session_id": session_id,
-                                "turn_count": context.turn_count,
-                                "message_type": type(last_message).__name__,
-                                "stop_reason": task_result.stop_reason,
-                                "total_mas_messages": len(task_result.messages),
-                                "scenario": scenario_name,
-                            },
-=======
-                    if time.time() - conversation_start > timeout_sec:
-                        raise asyncio.TimeoutError(f"Conversation timeout after {timeout_sec} seconds")
-
-                    try:
-                        turn_result = await self.turn_manager.execute_turn(
-                            swarm, current_user_message, last_active_agent, context
->>>>>>> 943e121c
-                        )
-                    except TypeError as exc:
-                        end_time = time.time()
-<<<<<<< HEAD
-                        duration = end_time - context.start_time
-
-=======
-                        duration = end_time - start_time
-                        task_result = getattr(exc, "task_result", None)
-                        history = ConversationAdapter.extract_conversation_history(
-                            context.all_messages, self.prompt_specification
-                        )
->>>>>>> 943e121c
-                        return {
-                            "session_id": session_id,
-                            "scenario": scenario_name,
-                            "status": "failed",
-                            "error": str(exc),
-                            "error_type": "NonTextMessageError",
-                            "total_turns": context.turn_count,
-                            "duration_seconds": duration,
-                            "tools_used": True,
-<<<<<<< HEAD
-                            "conversation_history": ConversationAdapter.extract_conversation_history(
-                                context.all_messages, self.prompt_specification
-                            ),
-                            "start_time": datetime.fromtimestamp(context.start_time).isoformat(),
-=======
-                            "conversation_history": history,
-                            "start_time": datetime.fromtimestamp(start_time).isoformat(),
->>>>>>> 943e121c
-                            "end_time": datetime.fromtimestamp(end_time).isoformat(),
-                            "mas_stop_reason": getattr(task_result, "stop_reason", None),
-                            "mas_message_count": len(getattr(task_result, "messages", [])),
-                        }
-
-                    last_active_agent = turn_result.last_message.source
-
-<<<<<<< HEAD
-                    self.logger.log_info(
-                        f"Turn {context.turn_count}: {last_active_agent} -> User",
-                        extra_data={
-                            "session_id": session_id,
-                            "agent_response": last_message.content[:100],
-                            "stop_reason": task_result.stop_reason,
-                        },
-                    )
-
-                    # Check if conversation naturally ended (only on actual termination conditions)
-                    # TODO: this is a hack to check if the conversation ended naturally, think how to refactor this to normal behavior.
-                    if task_result.stop_reason and any(
-                        term in task_result.stop_reason.lower()
-                        for term in ["terminate", "end", "finished", "completed"]
-                    ):
-                        self.logger.log_info(f"Conversation ended naturally: {task_result.stop_reason}")
-                        break
-
-                    # If we've reached max turns, break
-                    if context.turn_count >= max_turns:
-                        self.logger.log_info(f"Reached max_turns ({max_turns})")
-                        break
-
-                    # Get user response via user simulation agent
-                    user_response = await user_agent.on_messages([last_message], None)
-                    current_user_message = user_response.chat_message.content
-
-                    # Add user response to conversation history as a client message
-                    user_message = TextMessage(content=current_user_message, source="client")
-                    context.all_messages.append(user_message)
-
-=======
-                    if not turn_result.should_continue:
-                        break
-
-                    current_user_message = await self.turn_manager.generate_user_response(
-                        user_agent, turn_result.last_message
-                    )
-                    context.all_messages.append(TextMessage(content=current_user_message, source="client"))
->>>>>>> 943e121c
-                    self.logger.log_info(
-                        "User simulation agent generated response",
-                        extra_data={"session_id": session_id, "user_response": current_user_message[:100]},
-                    )
-
-                end_time = time.time()
-                duration = end_time - context.start_time
-
+                    return {
+                        "session_id": session_id,
+                        "scenario": scenario_name,
+                        "status": "failed",
+                        "error": str(exc),
+                        "error_type": "NonTextMessageError",
+                        "total_turns": context.turn_count,
+                        "duration_seconds": duration,
+                        "tools_used": True,
+                        "conversation_history": history,
+                        "start_time": datetime.fromtimestamp(start_time).isoformat(),
+                        "end_time": datetime.fromtimestamp(end_time).isoformat(),
+                        "mas_stop_reason": getattr(task_result, "stop_reason", None),
+                        "mas_message_count": len(getattr(task_result, "messages", [])),
+                    }
+
+                last_active_agent = turn_result.last_message.source
+
+                if not turn_result.should_continue:
+                    break
+
+                current_user_message = await self.turn_manager.generate_user_response(
+                    user_agent, turn_result.last_message
+                )
+                context.all_messages.append(TextMessage(content=current_user_message, source="client"))
                 self.logger.log_info(
-                    "AutoGen conversation loop completed",
-                    extra_data={
-                        "session_id": session_id,
-                        "duration": duration,
-                        "total_turns": context.turn_count,
-                        "messages_count": len(context.all_messages),
-                    },
+                    "User simulation agent generated response",
+                    extra_data={"session_id": session_id, "user_response": current_user_message[:100]},
                 )
 
-                # Create a synthetic TaskResult for ConversationAdapter
-<<<<<<< HEAD
-                synthetic_result = TaskResult(messages=context.all_messages, stop_reason=f"completed_{context.turn_count}_turns")
-=======
-                synthetic_result = TaskResult(
-                    messages=context.all_messages,
-                    stop_reason=f"completed_{context.turn_count}_turns",
-                )
->>>>>>> 943e121c
-
-                # Convert to contract format using ConversationAdapter
-                result = ConversationAdapter.autogen_to_contract_format(
-                    task_result=synthetic_result,
-                    session_id=session_id,
-                    scenario_name=scenario_name,
-                    duration=duration,
-                    start_time=context.start_time,
-                    prompt_spec=self.prompt_specification,
-                )
-
-                # Log conversation completion
-                self.logger.log_conversation_complete(
-                    session_id=session_id,
-                    total_turns=result.get("total_turns", 0),
-                    status=result.get("status", "completed"),
-                )
-
-                return result
-
-            except asyncio.TimeoutError:
-<<<<<<< HEAD
-                return self.error_handler.handle_timeout_error(
-                    context=context,
-                    scenario_name=scenario_name,
-                    timeout_sec=timeout_sec,
-                )
+            end_time = time.time()
+            duration = end_time - context.start_time
+
+            self.logger.log_info(
+                "AutoGen conversation loop completed",
+                extra_data={
+                    "session_id": session_id,
+                    "duration": duration,
+                    "total_turns": context.turn_count,
+                    "messages_count": len(context.all_messages),
+                },
+            )
+
+            # Create a synthetic TaskResult for ConversationAdapter
+            synthetic_result = TaskResult(
+                messages=context.all_messages,
+                stop_reason=f"completed_{context.turn_count}_turns",
+            )
+
+            # Convert to contract format using ConversationAdapter
+            result = ConversationAdapter.autogen_to_contract_format(
+                task_result=synthetic_result,
+                session_id=session_id,
+                scenario_name=scenario_name,
+                duration=duration,
+                start_time=context.start_time,
+                prompt_spec=self.prompt_specification,
+            )
+
+            # Log conversation completion
+            self.logger.log_conversation_complete(
+                session_id=session_id,
+                total_turns=result.get("total_turns", 0),
+                status=result.get("status", "completed"),
+            )
+
+            return result
 
         except Exception as e:
             return self.error_handler.handle_error_by_type(
@@ -461,105 +362,4 @@
                 context=context,
                 scenario_name=scenario_name,
                 spec_name=self.prompt_spec_name,
-            )
-=======
-                end_time = time.time()
-                duration = end_time - start_time
-
-                self.logger.log_error(
-                    f"AutoGen conversation timeout after {timeout_sec} seconds",
-                    extra_data={
-                        "session_id": session_id,
-                        "timeout_sec": timeout_sec,
-                        "actual_duration": duration,
-                        "scenario_name": scenario_name,
-                        "completed_turns": context.turn_count,
-                    },
-                )
-
-                history = ConversationAdapter.extract_conversation_history(
-                    context.all_messages, self.prompt_specification
-                )
-
-                # Return timeout result in contract format
-                return {
-                    "session_id": session_id,
-                    "scenario": scenario_name,
-                    "status": "timeout",
-                    "error": f"Conversation timeout after {timeout_sec} seconds",
-                    "error_type": "TimeoutError",
-                    "total_turns": context.turn_count,
-                    "duration_seconds": duration,
-                    "conversation_history": history,
-                    "start_time": datetime.fromtimestamp(start_time).isoformat(),
-                    "end_time": datetime.fromtimestamp(end_time).isoformat(),
-                    "tools_used": True,
-                }
-
-        except Exception as e:
-            end_time = time.time()
-            duration = end_time - start_time
-
-            # Enhanced error logging with more context
-            error_context = {
-                "session_id": session_id,
-                "scenario_name": scenario_name,
-                "duration_so_far": duration,
-                "max_turns": max_turns,
-                "timeout_sec": timeout_sec,
-                "completed_turns": context.turn_count,
-                "error_type": type(e).__name__,
-                "spec_name": self.prompt_spec_name,
-            }
-
-            # Check if this is a geographic restriction or persistent OpenAI API failure
-            error_message = str(e).lower()
-            is_api_blocked = (
-                "geographic restriction" in error_message
-                or "unsupported_country_region_territory" in error_message
-                or "blocked due to geographic" in error_message
-            )
-
-            if is_api_blocked:
-                self.logger.log_error(
-                    f"OpenAI API blocked in AutoGen engine - attempting graceful degradation: {str(e)}",
-                    exception=e,
-                    extra_data=error_context,
-                )
-
-                # Return a graceful failure with some useful information
-                return {
-                    "session_id": session_id,
-                    "scenario": scenario_name,
-                    "status": "failed_api_blocked",
-                    "error": "OpenAI API blocked due to geographic restrictions",
-                    "error_type": "APIBlockedError",
-                    "total_turns": context.turn_count,
-                    "duration_seconds": duration,
-                    "tools_used": True,
-                    "conversation_history": [],
-                    "start_time": datetime.fromtimestamp(start_time).isoformat(),
-                    "end_time": datetime.fromtimestamp(end_time).isoformat(),
-                    "graceful_degradation": True,
-                    "partial_completion": context.turn_count > 0,
-                }
-            else:
-                self.logger.log_error(
-                    f"AutoGen conversation with tools failed: {str(e)}", exception=e, extra_data=error_context
-                )
-
-            return {
-                "session_id": session_id,
-                "scenario": scenario_name,
-                "status": "failed",
-                "error": str(e),
-                "error_type": type(e).__name__,
-                "total_turns": context.turn_count,
-                "duration_seconds": duration,
-                "tools_used": True,
-                "conversation_history": [],
-                "start_time": datetime.fromtimestamp(start_time).isoformat(),
-                "end_time": datetime.fromtimestamp(end_time).isoformat(),
-                "error_context": error_context,
-            }
->>>>>>> 943e121c
+            )